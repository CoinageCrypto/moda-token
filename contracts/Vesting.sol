// SPDX-License-Identifier: MIT
pragma solidity ^0.8.0;

import "@openzeppelin/contracts/access/Ownable.sol";
import "@openzeppelin/contracts/utils/math/SafeMath.sol";
import "./IVestingToken.sol";

struct VestingSchedule {
    uint256 amount;
    uint256 releaseDate;
    bool released;
}

contract Vesting is Ownable {
    using SafeMath for uint256;

<<<<<<< HEAD
    IVestingToken immutable public token;
    mapping(address => VestingSchedule[]) public schedule;
    bool public vestingSealed;

    constructor(address tokenContract) {
        require(tokenContract != address(0), "Vesting: invalid token address");

        token = IVestingToken(tokenContract);
    }

    function addToSchedule(address to, VestingSchedule[] memory newEntries) external onlyOwner {
        require(vestingSealed == false, "Vesting: sealed");
        require(to != address(0), "Vesting: to address must not be 0");
        require(newEntries.length > 0, "Vesting: no entries");

        for (uint i = 0; i < newEntries.length; i++) {
            schedule[to].push(newEntries[i]);
=======
    IVestingToken immutable private _token; // Token
    VestingSchedule[] private _schedule; // Vesting Schedule
    
    constructor(address token, VestingSchedule[] memory schedule) {
        require(token != address(0), "Vesting: invalid token address");
        uint256 length = schedule.length;
        require(length > 0, "Vesting: invalid schedule");

        _token = IVestingToken(token);
        
        for (uint i = 0; i < length; i++) {
            _schedule.push(schedule[i]);
>>>>>>> a19b5ce8
        }
        
        emit ScheduleChanged(to, schedule[to]);
    }

    event ScheduleChanged(address to, VestingSchedule[] newSchedule);

    function seal() external onlyOwner {
        vestingSealed = true;
        emit VestingSealed();
    }

    event VestingSealed();

    function withdrawalAmount(address to) public view returns (uint256) {
        if (!vestingSealed) return 0;

        uint256 total; // Note: Not explicitly initialising to zero to save gas, default value of uint256 is 0.
<<<<<<< HEAD

        VestingSchedule[] memory entries = schedule[to];
        for (uint i = 0; i < entries.length; i++) {
            VestingSchedule memory entry = entries[i];
            if (entry.releaseDate <= block.timestamp && entry.released == false) {
                total = total.add(entry.amount);
=======
        uint256 length = schedule.length;
        for (uint i = 0; i < length; i++) {
            if (_schedule[i].to == to && _schedule[i].releaseDate <= block.timestamp && _schedule[i].released == false) {
                total = total.add(_schedule[i].amount);
>>>>>>> a19b5ce8
            }
        }

        return total;
    }

    function withdraw() public {
        require(vestingSealed, "Vesting: not sealed");

        uint256 total; // Note: Not explicitly initialising to zero to save gas, default value of uint256 is 0.

        // We're not using the withdrawalAmount function here because we need to mark them as withdrawn as we
        // iterate the loop to avoid a second iteration.
<<<<<<< HEAD
        VestingSchedule[] memory entries = schedule[msg.sender];
        uint count = entries.length; // Gas optimisation
        for (uint i = 0; i < count; i++) {
            VestingSchedule memory entry = entries[i];
            if (entry.releaseDate <= block.timestamp && entry.released == false) {
                schedule[msg.sender][i].released = true;
                total = total.add(entry.amount);
=======
        uint256 length = schedule.length;
        for (uint i = 0; i < length; i++) {
            if (_schedule[i].to == msg.sender && _schedule[i].releaseDate <= block.timestamp && _schedule[i].released == false) {
                _schedule[i].released = true;
                total = total.add(_schedule[i].amount);
>>>>>>> a19b5ce8
            }
        }

        require(total > 0, "Vesting: no amount to withdraw");

        token.vestingMint(msg.sender, total);

        emit Vested(msg.sender, total);
    }

    event Vested(address indexed who, uint256 amount);
}<|MERGE_RESOLUTION|>--- conflicted
+++ resolved
@@ -14,9 +14,8 @@
 contract Vesting is Ownable {
     using SafeMath for uint256;
 
-<<<<<<< HEAD
-    IVestingToken immutable public token;
-    mapping(address => VestingSchedule[]) public schedule;
+    IVestingToken immutable public token; // Token
+    mapping(address => VestingSchedule[]) public schedule; // Vesting Schedule
     bool public vestingSealed;
 
     constructor(address tokenContract) {
@@ -32,20 +31,6 @@
 
         for (uint i = 0; i < newEntries.length; i++) {
             schedule[to].push(newEntries[i]);
-=======
-    IVestingToken immutable private _token; // Token
-    VestingSchedule[] private _schedule; // Vesting Schedule
-    
-    constructor(address token, VestingSchedule[] memory schedule) {
-        require(token != address(0), "Vesting: invalid token address");
-        uint256 length = schedule.length;
-        require(length > 0, "Vesting: invalid schedule");
-
-        _token = IVestingToken(token);
-        
-        for (uint i = 0; i < length; i++) {
-            _schedule.push(schedule[i]);
->>>>>>> a19b5ce8
         }
         
         emit ScheduleChanged(to, schedule[to]);
@@ -64,19 +49,14 @@
         if (!vestingSealed) return 0;
 
         uint256 total; // Note: Not explicitly initialising to zero to save gas, default value of uint256 is 0.
-<<<<<<< HEAD
 
         VestingSchedule[] memory entries = schedule[to];
-        for (uint i = 0; i < entries.length; i++) {
+        uint256 length = entries.length;
+        for (uint i = 0; i < length; i++) {
             VestingSchedule memory entry = entries[i];
+
             if (entry.releaseDate <= block.timestamp && entry.released == false) {
                 total = total.add(entry.amount);
-=======
-        uint256 length = schedule.length;
-        for (uint i = 0; i < length; i++) {
-            if (_schedule[i].to == to && _schedule[i].releaseDate <= block.timestamp && _schedule[i].released == false) {
-                total = total.add(_schedule[i].amount);
->>>>>>> a19b5ce8
             }
         }
 
@@ -90,21 +70,13 @@
 
         // We're not using the withdrawalAmount function here because we need to mark them as withdrawn as we
         // iterate the loop to avoid a second iteration.
-<<<<<<< HEAD
         VestingSchedule[] memory entries = schedule[msg.sender];
-        uint count = entries.length; // Gas optimisation
-        for (uint i = 0; i < count; i++) {
+        uint256 length = entries.length; // Gas optimisation
+        for (uint i = 0; i < length; i++) {
             VestingSchedule memory entry = entries[i];
             if (entry.releaseDate <= block.timestamp && entry.released == false) {
                 schedule[msg.sender][i].released = true;
                 total = total.add(entry.amount);
-=======
-        uint256 length = schedule.length;
-        for (uint i = 0; i < length; i++) {
-            if (_schedule[i].to == msg.sender && _schedule[i].releaseDate <= block.timestamp && _schedule[i].released == false) {
-                _schedule[i].released = true;
-                total = total.add(_schedule[i].amount);
->>>>>>> a19b5ce8
             }
         }
 
